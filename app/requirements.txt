pandas>=1.5.0
numpy>=1.23.0
pydantic>=1.10.0
chromadb>=0.5.11
openai>=0.27.0
pypdf2==3.0.1
python-docx>=0.8.11
uuid
streamlit==1.19.0              
langchain==0.3.2          
langchain_openai==0.2.1     
langchain_community==0.3.1
<<<<<<< HEAD
altair==4.2.0
pypdf>=3.0.0  # Added pypdf here
=======
altair==4.2.0
>>>>>>> 19fb75f1
<|MERGE_RESOLUTION|>--- conflicted
+++ resolved
@@ -10,9 +10,5 @@
 langchain==0.3.2          
 langchain_openai==0.2.1     
 langchain_community==0.3.1
-<<<<<<< HEAD
 altair==4.2.0
-pypdf>=3.0.0  # Added pypdf here
-=======
-altair==4.2.0
->>>>>>> 19fb75f1
+pypdf>=3.0.0  # Added pypdf here